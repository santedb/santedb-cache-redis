--- conflicted
+++ resolved
@@ -115,30 +115,20 @@
 
             using (var ms = new MemoryStream())
             {
-<<<<<<< HEAD
-                using (var gzs = new GZipStream(ms, CompressionLevel.Fastest))
-                {
-                    var objectTypeData = System.Text.Encoding.UTF8.GetBytes(data.GetType().AssemblyQualifiedName);
-                    var objectTypeLength = BitConverter.GetBytes(objectTypeData.Length);
-                    gzs.Write(objectTypeLength, 0, objectTypeLength.Length);
-                    gzs.Write(objectTypeData, 0, objectTypeData.Length);
-                    xsz.Serialize(gzs, data);
-                }
-
-                return (RedisValue)ms.ToArray();
-=======
+                var targetStream = ms;
                 if (this.m_configuration.Compress)
                 {
-                    using (var gzs = new GZipStream(ms, CompressionLevel.Fastest))
-                        xsz.Serialize(gzs, data);
-                }
-                else
-                {
-                    xsz.Serialize(ms, data);
-                }
-                retVal[2] = new HashEntry(FIELD_VALUE, ms.ToArray());
->>>>>>> 2db0d142
-            }
+                    targetStream = new GZipStream(ms, CompressionLevel.Fastest);
+                }
+                var objectTypeData = System.Text.Encoding.UTF8.GetBytes(data.GetType().AssemblyQualifiedName);
+                var objectTypeLength = BitConverter.GetBytes(objectTypeData.Length);
+
+                targetStream.Write(objectTypeLength, 0, objectTypeLength.Length);
+                targetStream.Write(objectTypeData, 0, objectTypeData.Length);
+                xsz.Serialize(targetStream, data);
+                targetStream.Dispose();
+            }
+            return retVal;
         }
 
         /// <summary>
@@ -154,35 +144,23 @@
             using (var sr = new MemoryStream((byte[])rvValue))
             {
                 IdentifiedData retVal = null;
+                var targetStream = sr;
                 if (this.m_configuration.Compress)
                 {
-                    using (var gzs = new GZipStream(sr, CompressionMode.Decompress))
-                    {
-                        retVal = xsz.Deserialize(gzs) as IdentifiedData;
-                    }
-                }
-                else
-                {
-<<<<<<< HEAD
-                    // First 4 bytes are the length header
-                    byte[] headerLengthBytes = new byte[4], headerType = null;
-                    gzs.Read(headerLengthBytes, 0, 4);
-                    // Now read the type registration
-                    var headerLength = BitConverter.ToInt32(headerLengthBytes, 0);
-                    headerType = new byte[headerLength];
-                    gzs.Read(headerType, 0, headerLength);
-
-                    // Now get the type and serializer
-                    var typeString = System.Text.Encoding.UTF8.GetString(headerType);
-                    var type = Type.GetType(typeString);
-                    XmlSerializer xsz = XmlModelSerializerFactory.Current.CreateSerializer(type);
-                    return xsz.Deserialize(gzs) as IdentifiedData;
-=======
-                    retVal = xsz.Deserialize(sr) as IdentifiedData;
->>>>>>> 2db0d142
-                }
-                retVal.LoadState = ls;
-                return retVal;
+                    targetStream = new GZipStream(sr, CompressionMode.Decompress));
+                }
+                byte[] headerLengthBytes = new byte[4], headerType = null;
+                targetStream.Read(headerLengthBytes, 0, 4);
+                // Now read the type registration
+                var headerLength = BitConverter.ToInt32(headerLengthBytes, 0);
+                headerType = new byte[headerLength];
+                targetStream.Read(headerType, 0, headerLength);
+
+                // Now get the type and serializer
+                var typeString = System.Text.Encoding.UTF8.GetString(headerType);
+                var type = Type.GetType(typeString);
+                XmlSerializer xsz = XmlModelSerializerFactory.Current.CreateSerializer(type);
+                var retVal = xsz.Deserialize(targetStream) as IdentifiedData;
             }
         }
 
@@ -258,7 +236,7 @@
         public TData GetCacheItem<TData>(Guid key) where TData : IdentifiedData
         {
             var retVal = this.GetCacheItem(key);
-            if(retVal is TData td)
+            if (retVal is TData td)
             {
                 return td;
             }
