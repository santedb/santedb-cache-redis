﻿/*
 * Copyright (C) 2021 - 2021, SanteSuite Inc. and the SanteSuite Contributors (See NOTICE.md for full copyright notices)
 * Copyright (C) 2019 - 2021, Fyfe Software Inc. and the SanteSuite Contributors
 * Portions Copyright (C) 2015-2018 Mohawk College of Applied Arts and Technology
 *
 * Licensed under the Apache License, Version 2.0 (the "License"); you
 * may not use this file except in compliance with the License. You may
 * obtain a copy of the License at
 *
 * http://www.apache.org/licenses/LICENSE-2.0
 *
 * Unless required by applicable law or agreed to in writing, software
 * distributed under the License is distributed on an "AS IS" BASIS, WITHOUT
 * WARRANTIES OR CONDITIONS OF ANY KIND, either express or implied. See the
 * License for the specific language governing permissions and limitations under
 * the License.
 *
 * User: fyfej
 * Date: 2021-8-5
 */

using SanteDB.Caching.Redis.Configuration;
using SanteDB.Core;
using SanteDB.Core.Diagnostics;
using SanteDB.Core.Interfaces;
using SanteDB.Core.Model;
using SanteDB.Core.Model.Acts;
using SanteDB.Core.Model.Attributes;
using SanteDB.Core.Model.Constants;
using SanteDB.Core.Model.Entities;
using SanteDB.Core.Model.Interfaces;
using SanteDB.Core.Model.Serialization;
using SanteDB.Core.Services;
using StackExchange.Redis;
using System;
using System.Collections.Generic;
using System.ComponentModel;
using System.Diagnostics;
using System.IO;
using System.IO.Compression;
using System.Linq;
using System.Reflection;
using System.Xml.Serialization;

namespace SanteDB.Caching.Redis
{
    /// <summary>
    /// Redis memory caching service
    /// </summary>
    [ServiceProvider("REDIS Data Caching Service", Configuration = typeof(RedisConfigurationSection))]
    public class RedisCacheService : IDataCachingService, IDaemonService
    {
        private const string FIELD_VALUE = "value";
        private const string FIELD_TYPE = "type";

        /// <summary>
        /// Gets the service name
        /// </summary>
        public string ServiceName => "REDIS Data Caching Service";

        // Redis trace source
        private Tracer m_tracer = new Tracer(RedisCacheConstants.TraceSourceName);

        // Configuration
        private RedisConfigurationSection m_configuration = ApplicationServiceContext.Current.GetService<IConfigurationManager>().GetSection<RedisConfigurationSection>();

        // Binder
        private ModelSerializationBinder m_binder = new ModelSerializationBinder();

        // Non cached types
        private HashSet<Type> m_nonCached = new HashSet<Type>();

        // REDIS sometimes does not like concurrent connections on the multiplexor
        private object m_lockObject = new object();

        /// <summary>
        /// Is the service running
        /// </summary>
        public bool IsRunning
        {
            get
            {
                return RedisConnectionManager.Current.Connection != null;
            }
        }

        // Data was added to the cache
        public event EventHandler<DataCacheEventArgs> Added;

        // Data was removed from the cache
        public event EventHandler<DataCacheEventArgs> Removed;

        // Started
        public event EventHandler Started;

        // Starting
        public event EventHandler Starting;

        // Stopped
        public event EventHandler Stopped;

        // Stopping
        public event EventHandler Stopping;

        // Data was updated on the cache
        public event EventHandler<DataCacheEventArgs> Updated;

        /// <summary>
        /// Serialize objects
        /// </summary>
        private RedisValue SerializeObject(IdentifiedData data)
        {
            data.BatchOperation = Core.Model.DataTypes.BatchOperationType.Auto;
            XmlSerializer xsz = XmlModelSerializerFactory.Current.CreateSerializer(data.GetType());

            using (var ms = new MemoryStream())
            {
                using (var gzs = new GZipStream(ms, CompressionLevel.Fastest))
<<<<<<< HEAD
                {
                    var objectTypeData = System.Text.Encoding.UTF8.GetBytes(data.GetType().AssemblyQualifiedName);
                    var objectTypeLength = BitConverter.GetBytes(objectTypeData.Length);
                    gzs.Write(objectTypeLength, 0, objectTypeLength.Length);
                    gzs.Write(objectTypeData, 0, objectTypeData.Length);
=======
>>>>>>> ef25bd97
                    xsz.Serialize(gzs, data);
                }

                return (RedisValue)ms.ToArray();
            }
        }

        /// <summary>
        /// Serialize objects
        /// </summary>
        private IdentifiedData DeserializeObject(RedisValue rvValue)
        {
<<<<<<< HEAD

            if (!rvValue.HasValue) return null;
=======
            if (!rvValue.HasValue || !rvType.HasValue) return null;

            Type type = Type.GetType((String)rvType);
            LoadState ls = (LoadState)(int)rvState;
>>>>>>> ef25bd97

            // Find serializer
            using (var sr = new MemoryStream((byte[])rvValue))
            {
                using (var gzs = new GZipStream(sr, CompressionMode.Decompress))
                {
                    // First 4 bytes are the length header
                    byte[] headerLengthBytes = new byte[4], headerType = null;
                    gzs.Read(headerLengthBytes, 0, 4);
                    // Now read the type registration
                    var headerLength = BitConverter.ToInt32(headerLengthBytes, 0);
                    headerType = new byte[headerLength];
                    gzs.Read(headerType, 0, headerLength);

                    // Now get the type and serializer
                    var typeString = System.Text.Encoding.UTF8.GetString(headerType);
                    var type = Type.GetType(typeString);
                    XmlSerializer xsz = XmlModelSerializerFactory.Current.CreateSerializer(type);
                    return xsz.Deserialize(gzs) as IdentifiedData;
                }
            }
        }

<<<<<<< HEAD
=======
        ///// <summary>
        ///// Ensure cache consistency
        ///// </summary>
        //private void EnsureCacheConsistency(DataCacheEventArgs e, bool skipMe = false)
        //{
        //    // If someone inserts a relationship directly, we need to unload both the source and target so they are re-loaded
        //    if (e.Object is ActParticipation ptcpt)
        //    {
        //        this.Remove(ptcpt.SourceEntityKey.GetValueOrDefault());
        //        this.Remove(ptcpt.PlayerEntityKey.GetValueOrDefault());
        //        //MemoryCache.Current.RemoveObject(ptcpt.PlayerEntity?.GetType() ?? typeof(Entity), ptcpt.PlayerEntityKey);
        //    }
        //    else if (e.Object is ActRelationship actrel)
        //    {
        //        this.Remove(actrel.SourceEntityKey.GetValueOrDefault());
        //        this.Remove(actrel.TargetActKey.GetValueOrDefault());
        //    }
        //    else if (e.Object is EntityRelationship entrel)
        //    {
        //        this.Remove(entrel.SourceEntityKey.GetValueOrDefault());
        //        this.Remove(entrel.TargetEntityKey.GetValueOrDefault());
        //    }
        //    else if (e.Object is IHasRelationships irel && e.Object is IIdentifiedEntity idi && !skipMe)
        //    {
        //        // Remove all sources of my relationships where I am the target
        //        irel.Relationships.Where(o => o.TargetEntityKey == idi.Key).ToList().ForEach(o => this.Remove(o.SourceEntityKey.GetValueOrDefault()));

        //    }
        //}

>>>>>>> ef25bd97
        /// <summary>
        /// Add an object to the REDIS cache
        /// </summary>
        /// <remarks>
        /// Serlializes <paramref name="data"/> into XML and then persists the
        /// result in a configured REDIS cache.
        /// </remarks>
        public void Add(IdentifiedData data)
        {
            try
            {
                // We want to add only those when the connection is present
                if (RedisConnectionManager.Current.Connection == null || data == null || !data.Key.HasValue ||
                    (data as BaseEntityData)?.ObsoletionTime.HasValue == true ||
                    this.m_nonCached.Contains(data.GetType()))
                {
                    this.m_tracer.TraceVerbose("Skipping caching of {0} (OBS:{1}, NCC:{2})",
                        data, (data as BaseEntityData)?.ObsoletionTime.HasValue == true, this.m_nonCached.Contains(data.GetType()));
                    return;
                }

                // HACK: Remove all non-transient tags since the persistence layer doesn't persist them
                if (data is ITaggable taggable)
                {
                    // TODO: Put this as a constant
                    // Don't cache generated data
                    if (taggable.GetTag("$generated") == "true")
                    {
                        return;
                    }

                    foreach (var tag in taggable.Tags.Where(o => o.TagKey.StartsWith("$")).ToArray())
                    {
                        taggable.RemoveTag(tag.TagKey);
                    }
                }
              

                var redisDb = RedisConnectionManager.Current.Connection.GetDatabase(RedisCacheConstants.CacheDatabaseId);
                var cacheKey = data.Key.Value.ToString();

                redisDb.StringSet(cacheKey, this.SerializeObject(data), expiry: this.m_configuration.TTL, flags: CommandFlags.FireAndForget);

                //this.EnsureCacheConsistency(new DataCacheEventArgs(data));
                if (this.m_configuration.PublishChanges)
                {
                    var existing = redisDb.KeyExists(data.Key.Value.ToString());
#if DEBUG
                    this.m_tracer.TraceVerbose("HashSet {0} (EXIST: {1}; @: {2})", data, existing, new System.Diagnostics.StackTrace(true).GetFrame(1));
#endif

                    if (existing)
                        RedisConnectionManager.Current.Connection.GetSubscriber().Publish("oiz.events", $"PUT http://{Environment.MachineName}/cache/{cacheKey}");
                    else
                        RedisConnectionManager.Current.Connection.GetSubscriber().Publish("oiz.events", $"POST http://{Environment.MachineName}/cache/{cacheKey}");
                    //}
                }
            }
            catch (Exception e)
            {
                this.m_tracer.TraceError("REDIS CACHE ERROR (CACHING SKIPPED): {0}", e);
            }
        }


        /// <summary>
        /// Get cache item
        /// </summary>
        /// <typeparam name="TData"></typeparam>
        /// <param name="key"></param>
        /// <returns></returns>
        public TData GetCacheItem<TData>(Guid key) where TData : IdentifiedData
        {
            var retVal = this.GetCacheItem(key);
            if(retVal is TData td)
            {
                return td;
            }
            else
            {
                this.Remove(key);
                return default(TData);
            }
        }
        /// <summary>
        /// Get a cache item
        /// </summary>
        public object GetCacheItem(Guid key) 
        {
            try
            {
                // We want to add
                if (RedisConnectionManager.Current.Connection == null)
                    return null;

                // Add
                var cacheKey = key.ToString();

                var redisDb = RedisConnectionManager.Current.Connection.GetDatabase(RedisCacheConstants.CacheDatabaseId);
<<<<<<< HEAD
                redisDb.KeyExpire(cacheKey, this.m_configuration.TTL, CommandFlags.FireAndForget);
                var hdata = redisDb.StringGet(cacheKey);
                if (!hdata.HasValue)
                    return null;
                
                return this.DeserializeObject(hdata);
=======
                redisDb.KeyExpire(key.ToString(), this.m_configuration.TTL, CommandFlags.FireAndForget);
                var hdata = redisDb.HashGetAll(key.ToString()).ToDictionary(o => (String)o.Name, o => o.Value);
                if (hdata.Count == 0)
                    return null;
                return this.DeserializeObject(hdata[FIELD_TYPE], hdata[FIELD_STATE], hdata[FIELD_VALUE]);
>>>>>>> ef25bd97
            }
            catch (Exception e)
            {
                this.m_tracer.TraceWarning("REDIS CACHE ERROR (FETCHING SKIPPED): {0}", e);
                RedisConnectionManager.Current.Dispose();

                return null;
            }
        }

     
        /// <summary>
        /// Remove a hash key item
        /// </summary>
        public void Remove(Guid key)
        {
            // We want to add
            if (RedisConnectionManager.Current.Connection == null)
                return;
<<<<<<< HEAD

            var redisDb = RedisConnectionManager.Current.Connection.GetDatabase(RedisCacheConstants.CacheDatabaseId);
            var cacheKey = key.ToString();
            redisDb.KeyDelete(cacheKey, CommandFlags.FireAndForget);
            if (this.m_configuration.PublishChanges)
            {
                RedisConnectionManager.Current.Connection.GetSubscriber().Publish("oiz.events", $"DELETE http://{Environment.MachineName}/cache/{cacheKey}");
            }
=======
            // Add
            var existing = this.GetCacheItem(key);
            this.Remove(existing as IdentifiedData);
        }

        /// <summary>
        /// Remove the object from the database
        /// </summary>
        /// <param name="entry"></param>
        public void Remove(IdentifiedData entry)
        {
            if (entry == null) return;

            var redisDb = RedisConnectionManager.Current.Connection.GetDatabase(RedisCacheConstants.CacheDatabaseId);
            redisDb.KeyDelete(entry.Key.ToString(), CommandFlags.FireAndForget);
            //this.EnsureCacheConsistency(new DataCacheEventArgs(existing), true);
            if (entry is ISimpleAssociation sa)
            {
                this.Remove(sa.SourceEntityKey.GetValueOrDefault());
                if (sa is ITargetedAssociation ta)
                {
                    this.Remove(ta.TargetEntityKey.GetValueOrDefault());
                }
            }
            RedisConnectionManager.Current.Connection.GetSubscriber().Publish("oiz.events", $"DELETE http://{Environment.MachineName}/cache/{entry.Key}");
>>>>>>> ef25bd97
        }

        /// <summary>
        /// Start the connection manager
        /// </summary>
        public bool Start()
        {
            try
            {
                this.Starting?.Invoke(this, EventArgs.Empty);

                this.m_tracer.TraceInfo("Starting REDIS cache service to hosts {0}...", String.Join(";", this.m_configuration.Servers));

                // Look for non-cached types
                foreach (var itm in typeof(IdentifiedData).Assembly.GetTypes().Where(o => o.GetCustomAttribute<NonCachedAttribute>() != null || o.GetCustomAttribute<XmlRootAttribute>() == null))
                    this.m_nonCached.Add(itm);

                // Subscribe to SanteDB events
                if (this.m_configuration.PublishChanges)
                    RedisConnectionManager.Current.Subscriber.Subscribe("oiz.events", (channel, message) =>
                    {
                        this.m_tracer.TraceVerbose("Received event {0} on {1}", message, channel);

                        var messageParts = ((string)message).Split(' ');
                        var verb = messageParts[0];
                        var uri = new Uri(messageParts[1]);

                        string resource = uri.AbsolutePath.Replace("cache/", ""),
                            id = uri.AbsolutePath.Substring(uri.AbsolutePath.LastIndexOf("/") + 1);

                        switch (verb.ToLower())
                        {
                            case "post":
                                //TODO: this.Added?.Invoke(this, new DataCacheEventArgs(this.GetCacheItem(Guid.Parse(id))));
                                break;

                            case "put":
                                // TODO: this.Updated?.Invoke(this, new DataCacheEventArgs(this.GetCacheItem(Guid.Parse(id))));
                                break;

                            case "delete":
                                this.Removed?.Invoke(this, new DataCacheEventArgs(id));
                                break;
                        }
                    });

                this.Started?.Invoke(this, EventArgs.Empty);
                return true;
            }
            catch (Exception e)
            {
                this.m_tracer.TraceError("Error starting REDIS caching, will switch to no-caching : {0}", e);
                ApplicationServiceContext.Current.GetService<IServiceManager>().RemoveServiceProvider(typeof(RedisCacheService));
                ApplicationServiceContext.Current.GetService<IServiceManager>().RemoveServiceProvider(typeof(IDataCachingService));
                return false;
            }
        }

        /// <summary>
        /// Stop the connection
        /// </summary>
        public bool Stop()
        {
            this.Stopping?.Invoke(this, EventArgs.Empty);
            RedisConnectionManager.Current.Dispose();
            this.Stopped?.Invoke(this, EventArgs.Empty);
            return true;
        }

        /// <summary>
        /// Clear the cache
        /// </summary>
        public void Clear()
        {
            try
            {
                RedisConnectionManager.Current.Connection.GetServer(this.m_configuration.Servers.First()).FlushAllDatabases();
            }
            catch (Exception e)
            {
                this.m_tracer.TraceWarning("Could not flush REDIS cache: {0}", e);
            }
        }

        /// <summary>
        /// Returns tru if the cache contains the specified id
        /// </summary>
        public bool Exists<T>(Guid id)
        {
            try
            {
                var db = RedisConnectionManager.Current.Connection?.GetDatabase(RedisCacheConstants.AdhocCacheDatabaseId);
                return db.KeyExists(id.ToString());
            }
            catch (Exception e)
            {
                this.m_tracer.TraceError("Error removing entity from ad-hoc cache : {0}", e);
                return false;
            }
        }

        /// <summary>
        /// Size of the database
        /// </summary>
        public long Size
        {
            get
            {
                return RedisConnectionManager.Current.Connection.GetServer(this.m_configuration.Servers.First()).DatabaseSize();
            }
        }
    }
}<|MERGE_RESOLUTION|>--- conflicted
+++ resolved
@@ -116,14 +116,11 @@
             using (var ms = new MemoryStream())
             {
                 using (var gzs = new GZipStream(ms, CompressionLevel.Fastest))
-<<<<<<< HEAD
                 {
                     var objectTypeData = System.Text.Encoding.UTF8.GetBytes(data.GetType().AssemblyQualifiedName);
                     var objectTypeLength = BitConverter.GetBytes(objectTypeData.Length);
                     gzs.Write(objectTypeLength, 0, objectTypeLength.Length);
                     gzs.Write(objectTypeData, 0, objectTypeData.Length);
-=======
->>>>>>> ef25bd97
                     xsz.Serialize(gzs, data);
                 }
 
@@ -136,15 +133,9 @@
         /// </summary>
         private IdentifiedData DeserializeObject(RedisValue rvValue)
         {
-<<<<<<< HEAD
+            if (!rvValue.HasValue || !rvType.HasValue) return null;
 
             if (!rvValue.HasValue) return null;
-=======
-            if (!rvValue.HasValue || !rvType.HasValue) return null;
-
-            Type type = Type.GetType((String)rvType);
-            LoadState ls = (LoadState)(int)rvState;
->>>>>>> ef25bd97
 
             // Find serializer
             using (var sr = new MemoryStream((byte[])rvValue))
@@ -168,39 +159,6 @@
             }
         }
 
-<<<<<<< HEAD
-=======
-        ///// <summary>
-        ///// Ensure cache consistency
-        ///// </summary>
-        //private void EnsureCacheConsistency(DataCacheEventArgs e, bool skipMe = false)
-        //{
-        //    // If someone inserts a relationship directly, we need to unload both the source and target so they are re-loaded
-        //    if (e.Object is ActParticipation ptcpt)
-        //    {
-        //        this.Remove(ptcpt.SourceEntityKey.GetValueOrDefault());
-        //        this.Remove(ptcpt.PlayerEntityKey.GetValueOrDefault());
-        //        //MemoryCache.Current.RemoveObject(ptcpt.PlayerEntity?.GetType() ?? typeof(Entity), ptcpt.PlayerEntityKey);
-        //    }
-        //    else if (e.Object is ActRelationship actrel)
-        //    {
-        //        this.Remove(actrel.SourceEntityKey.GetValueOrDefault());
-        //        this.Remove(actrel.TargetActKey.GetValueOrDefault());
-        //    }
-        //    else if (e.Object is EntityRelationship entrel)
-        //    {
-        //        this.Remove(entrel.SourceEntityKey.GetValueOrDefault());
-        //        this.Remove(entrel.TargetEntityKey.GetValueOrDefault());
-        //    }
-        //    else if (e.Object is IHasRelationships irel && e.Object is IIdentifiedEntity idi && !skipMe)
-        //    {
-        //        // Remove all sources of my relationships where I am the target
-        //        irel.Relationships.Where(o => o.TargetEntityKey == idi.Key).ToList().ForEach(o => this.Remove(o.SourceEntityKey.GetValueOrDefault()));
-
-        //    }
-        //}
-
->>>>>>> ef25bd97
         /// <summary>
         /// Add an object to the REDIS cache
         /// </summary>
@@ -237,7 +195,6 @@
                         taggable.RemoveTag(tag.TagKey);
                     }
                 }
-              
 
                 var redisDb = RedisConnectionManager.Current.Connection.GetDatabase(RedisCacheConstants.CacheDatabaseId);
                 var cacheKey = data.Key.Value.ToString();
@@ -265,7 +222,6 @@
             }
         }
 
-
         /// <summary>
         /// Get cache item
         /// </summary>
@@ -288,7 +244,7 @@
         /// <summary>
         /// Get a cache item
         /// </summary>
-        public object GetCacheItem(Guid key) 
+        public object GetCacheItem(Guid key)
         {
             try
             {
@@ -300,20 +256,12 @@
                 var cacheKey = key.ToString();
 
                 var redisDb = RedisConnectionManager.Current.Connection.GetDatabase(RedisCacheConstants.CacheDatabaseId);
-<<<<<<< HEAD
                 redisDb.KeyExpire(cacheKey, this.m_configuration.TTL, CommandFlags.FireAndForget);
                 var hdata = redisDb.StringGet(cacheKey);
                 if (!hdata.HasValue)
                     return null;
-                
+
                 return this.DeserializeObject(hdata);
-=======
-                redisDb.KeyExpire(key.ToString(), this.m_configuration.TTL, CommandFlags.FireAndForget);
-                var hdata = redisDb.HashGetAll(key.ToString()).ToDictionary(o => (String)o.Name, o => o.Value);
-                if (hdata.Count == 0)
-                    return null;
-                return this.DeserializeObject(hdata[FIELD_TYPE], hdata[FIELD_STATE], hdata[FIELD_VALUE]);
->>>>>>> ef25bd97
             }
             catch (Exception e)
             {
@@ -324,7 +272,6 @@
             }
         }
 
-     
         /// <summary>
         /// Remove a hash key item
         /// </summary>
@@ -333,16 +280,6 @@
             // We want to add
             if (RedisConnectionManager.Current.Connection == null)
                 return;
-<<<<<<< HEAD
-
-            var redisDb = RedisConnectionManager.Current.Connection.GetDatabase(RedisCacheConstants.CacheDatabaseId);
-            var cacheKey = key.ToString();
-            redisDb.KeyDelete(cacheKey, CommandFlags.FireAndForget);
-            if (this.m_configuration.PublishChanges)
-            {
-                RedisConnectionManager.Current.Connection.GetSubscriber().Publish("oiz.events", $"DELETE http://{Environment.MachineName}/cache/{cacheKey}");
-            }
-=======
             // Add
             var existing = this.GetCacheItem(key);
             this.Remove(existing as IdentifiedData);
@@ -367,8 +304,11 @@
                     this.Remove(ta.TargetEntityKey.GetValueOrDefault());
                 }
             }
-            RedisConnectionManager.Current.Connection.GetSubscriber().Publish("oiz.events", $"DELETE http://{Environment.MachineName}/cache/{entry.Key}");
->>>>>>> ef25bd97
+
+            if (this.m_configuration.PublishChanges)
+            {
+                RedisConnectionManager.Current.Connection.GetSubscriber().Publish("oiz.events", $"DELETE http://{Environment.MachineName}/cache/{entry.Key}");
+            }
         }
 
         /// <summary>
