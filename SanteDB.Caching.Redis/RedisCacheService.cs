--- conflicted
+++ resolved
@@ -55,14 +55,8 @@
     {
         // The field in the REDIS cache for value
         private const string FIELD_VALUE = "value";
-<<<<<<< HEAD
-=======
-
-        // The field in the REDIS cache for state
-        private const string FIELD_STATE = "state";
 
         // The field in the REDIS cache for type
->>>>>>> e1b92ec3
         private const string FIELD_TYPE = "type";
 
         /// <inheritdoc/>
@@ -111,7 +105,6 @@
         public event EventHandler<DataCacheEventArgs> Updated;
 
         /// <summary>
-<<<<<<< HEAD
         /// Serialize to stream
         /// </summary>
         private void SerializeToStream(IdentifiedData data, Stream targetStream)
@@ -129,13 +122,6 @@
         /// Serialize objects
         /// </summary>
         private RedisValue SerializeToRedisValue(IdentifiedData data)
-=======
-        /// Serialize objects from <paramref name="data"/> to a REDIS hash entry
-        /// </summary>
-        /// <param name="data">The data to be serialized</param>
-        /// <returns>The REDIS hash entries which represent the <paramref name="data"/> to the REDIS server</returns>
-        private HashEntry[] SerializeObject(IdentifiedData data)
->>>>>>> e1b92ec3
         {
             data.BatchOperation = Core.Model.DataTypes.BatchOperationType.Auto;
 
@@ -158,20 +144,11 @@
         }
 
         /// <summary>
-<<<<<<< HEAD
         /// De-serialize object from stream
         /// </summary>
         /// <param name="sourceStream">The stream to read from</param>
         /// <returns>The parsed object</returns>
         private IdentifiedData DeserializeObjectFromStream(Stream sourceStream)
-=======
-        /// Parse the REDIS hash values and de-serialize the data to an <see cref="IdentifiedData"/> instance
-        /// </summary>
-        /// <param name="rvState">The state hash value (full load, partial load, etc.)</param>
-        /// <param name="rvType">The type of data which is being de-serialized</param>
-        /// <param name="rvValue">The value (XML) data</param>
-        private IdentifiedData DeserializeObject(RedisValue rvType, RedisValue rvState, RedisValue rvValue)
->>>>>>> e1b92ec3
         {
             byte[] headerLengthBytes = new byte[4], headerType = null;
             sourceStream.Read(headerLengthBytes, 0, 4);
@@ -188,7 +165,7 @@
         }
 
         /// <summary>
-        /// Serialize objects
+        /// Parse the REDIS hash values and de-serialize the data to an <see cref="IdentifiedData"/> instance
         /// </summary>
         private IdentifiedData DeserializeObjectFromRedis(RedisValue rvValue)
         {
@@ -211,7 +188,6 @@
             }
         }
 
-<<<<<<< HEAD
         /// <summary>
         /// Add an object to the REDIS cache
         /// </summary>
@@ -219,9 +195,6 @@
         /// Serlializes <paramref name="data"/> into XML and then persists the
         /// result in a configured REDIS cache.
         /// </remarks>
-=======
-        /// <inheritdoc/>
->>>>>>> e1b92ec3
         public void Add(IdentifiedData data)
         {
             try
@@ -278,7 +251,6 @@
             }
         }
 
-<<<<<<< HEAD
         /// <summary>
         /// Get cache item
         /// </summary>
@@ -303,10 +275,6 @@
         /// Get a cache item
         /// </summary>
         public object GetCacheItem(Guid key)
-=======
-        /// <inheritdoc/>
-        public IdentifiedData GetCacheItem(Guid key)
->>>>>>> e1b92ec3
         {
             try
             {
@@ -334,22 +302,7 @@
             }
         }
 
-<<<<<<< HEAD
-        /// <summary>
-        /// Remove a hash key item
-        /// </summary>
-=======
-        /// <inheritdoc/>
-        public TData GetCacheItem<TData>(Guid key) where TData : IdentifiedData
-        {
-            var retVal = this.GetCacheItem(key);
-            if (retVal is TData)
-                return (TData)retVal;
-            else return null;
-        }
-
-        /// <inheritdoc/>
->>>>>>> e1b92ec3
+        /// <inheritdoc/>
         public void Remove(Guid key)
         {
             // We want to add
@@ -459,7 +412,6 @@
             }
         }
 
-<<<<<<< HEAD
         /// <summary>
         /// Returns tru if the cache contains the specified id
         /// </summary>
@@ -480,9 +432,6 @@
         /// <summary>
         /// Size of the database
         /// </summary>
-=======
-        /// <inheritdoc/>
->>>>>>> e1b92ec3
         public long Size
         {
             get
