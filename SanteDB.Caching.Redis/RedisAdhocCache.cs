﻿/*
 * Copyright (C) 2021 - 2021, SanteSuite Inc. and the SanteSuite Contributors (See NOTICE.md for full copyright notices)
 * Copyright (C) 2019 - 2021, Fyfe Software Inc. and the SanteSuite Contributors
 * Portions Copyright (C) 2015-2018 Mohawk College of Applied Arts and Technology
 *
 * Licensed under the Apache License, Version 2.0 (the "License"); you
 * may not use this file except in compliance with the License. You may
 * obtain a copy of the License at
 *
 * http://www.apache.org/licenses/LICENSE-2.0
 *
 * Unless required by applicable law or agreed to in writing, software
 * distributed under the License is distributed on an "AS IS" BASIS, WITHOUT
 * WARRANTIES OR CONDITIONS OF ANY KIND, either express or implied. See the
 * License for the specific language governing permissions and limitations under
 * the License.
 *
 * User: fyfej
 * Date: 2021-8-5
 */

using Newtonsoft.Json;
using SanteDB.Caching.Redis.Configuration;
using SanteDB.Core;
using SanteDB.Core.Diagnostics;
using SanteDB.Core.Services;
using StackExchange.Redis;
using System;
using System.Diagnostics.CodeAnalysis;

namespace SanteDB.Caching.Redis
{
    /// <summary>
    /// An implementation of the <see cref="IAdhocCacheService"/> which uses REDIS as the cache provider
    /// </summary>
    /// <remarks>
    /// <para>This implementation of the REDIS ad-hoc cache provider serializes any data passed via <see cref="Add{T}(string, T, TimeSpan?)"/> to a JSON representation, then
    /// compresses (optional) the data and stores it in REDIS as a simple string</para>
    /// <para>The data is stored in database 3 of the REDIS server</para>
    /// </remarks>
    [ExcludeFromCodeCoverage] // Unit testing on REDIS is not possible in unit tests
    public class RedisAdhocCache : IAdhocCacheService, IDaemonService
    {
        /// <inheritdoc/>
        public bool IsRunning => this.m_configuration != null;

        /// <inheritdoc/>
        public string ServiceName => "REDIS Ad-Hoc Caching Service";

        // Redis trace source
        private readonly Tracer m_tracer = new Tracer(RedisCacheConstants.TraceSourceName);

        // Configuration
        private RedisConfigurationSection m_configuration = ApplicationServiceContext.Current.GetService<IConfigurationManager>().GetSection<RedisConfigurationSection>();

        /// <inheritdoc/>
        public event EventHandler Starting;

        /// <inheritdoc/>
        public event EventHandler Started;

        /// <inheritdoc/>
        public event EventHandler Stopping;

        /// <inheritdoc/>
        public event EventHandler Stopped;

        /// <inheritdoc/>
        public void Add<T>(string key, T value, TimeSpan? timeout = null)
        {
            try
            {
                var db = RedisConnectionManager.Current.Connection.GetDatabase(RedisCacheConstants.AdhocCacheDatabaseId);
                db.StringSet(key, JsonConvert.SerializeObject(value), expiry: timeout ?? this.m_configuration.TTL, flags: CommandFlags.FireAndForget);
            }
            catch (Exception e)
            {
                this.m_tracer.TraceError("Error adding {0} to cache {1}", value, e.Message);
                //throw new Exception($"Error adding {value} to cache", e);
            }
        }

        /// <inheritdoc/>
        public T Get<T>(string key)
        {
            try
            {
                var db = RedisConnectionManager.Current.Connection?.GetDatabase(RedisCacheConstants.AdhocCacheDatabaseId);
                var str = db?.StringGet(key);
                if (!String.IsNullOrEmpty(str))
                    return JsonConvert.DeserializeObject<T>(str);
                else
                    return default(T);
            }
            catch (Exception e)
            {
                this.m_tracer.TraceError("Error fetch {0} from cache {1}", key, e.Message);
                //throw new Exception($"Error fetching {key} ({typeof(T).FullName}) from cache", e);
                return default(T);
            }
        }

        /// <inheritdoc/>
        public bool Start()
        {
            try
            {
                this.Starting?.Invoke(this, EventArgs.Empty);

                this.m_tracer.TraceInfo("Starting REDIS ad-hoc cache service to hosts {0}...", String.Join(";", this.m_configuration.Servers));
                this.m_tracer.TraceInfo("Using shared REDIS cache {0}", RedisConnectionManager.Current.Connection);

                this.Started?.Invoke(this, EventArgs.Empty);
                return true;
            }
            catch (Exception e)
            {
                this.m_tracer.TraceError("Error starting REDIS query persistence, will switch to query persister : {0}", e);
                ApplicationServiceContext.Current.GetService<IServiceManager>().RemoveServiceProvider(typeof(RedisAdhocCache));
                ApplicationServiceContext.Current.GetService<IServiceManager>().RemoveServiceProvider(typeof(IDataCachingService));
                return false;
            }
        }

        /// <inheritdoc/>
        public bool Stop()
        {
            this.Stopping?.Invoke(this, EventArgs.Empty);
            RedisConnectionManager.Current.Dispose();
            this.Stopped?.Invoke(this, EventArgs.Empty);
            return true;
        }

        /// <inheritdoc/>
        public bool Remove(string key)
        {
            try
            {
                var db = RedisConnectionManager.Current.Connection?.GetDatabase(RedisCacheConstants.AdhocCacheDatabaseId);
                db?.KeyDelete(key);
                return true;
            }
            catch (Exception e)
            {
                this.m_tracer.TraceError("Error removing entity from ad-hoc cache : {0}", e);
                return false;
            }
        }

<<<<<<< HEAD
        /// <summary>
        /// Return true if the cache entry exists
        /// </summary>
=======
        /// <inheritdoc/>
>>>>>>> 672d5641
        public bool Exists(string key)
        {
            try
            {
                var db = RedisConnectionManager.Current.Connection?.GetDatabase(RedisCacheConstants.AdhocCacheDatabaseId);
<<<<<<< HEAD
                return db.KeyExists(key);
            }
            catch (Exception e)
            {
                this.m_tracer.TraceError("Error removing entity from ad-hoc cache : {0}", e);
=======
                return db?.KeyExists(key) == true;
            }
            catch (Exception e)
            {
                this.m_tracer.TraceError("Error exists {0} from cache {1}", key, e.Message);
                //throw new Exception($"Error fetching {key} ({typeof(T).FullName}) from cache", e);
>>>>>>> 672d5641
                return false;
            }
        }
    }
}<|MERGE_RESOLUTION|>--- conflicted
+++ resolved
@@ -147,32 +147,18 @@
             }
         }
 
-<<<<<<< HEAD
-        /// <summary>
-        /// Return true if the cache entry exists
-        /// </summary>
-=======
         /// <inheritdoc/>
->>>>>>> 672d5641
         public bool Exists(string key)
         {
             try
             {
                 var db = RedisConnectionManager.Current.Connection?.GetDatabase(RedisCacheConstants.AdhocCacheDatabaseId);
-<<<<<<< HEAD
-                return db.KeyExists(key);
-            }
-            catch (Exception e)
-            {
-                this.m_tracer.TraceError("Error removing entity from ad-hoc cache : {0}", e);
-=======
                 return db?.KeyExists(key) == true;
             }
             catch (Exception e)
             {
                 this.m_tracer.TraceError("Error exists {0} from cache {1}", key, e.Message);
                 //throw new Exception($"Error fetching {key} ({typeof(T).FullName}) from cache", e);
->>>>>>> 672d5641
                 return false;
             }
         }
