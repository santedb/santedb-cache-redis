--- conflicted
+++ resolved
@@ -40,13 +40,7 @@
     [ServiceProvider("REDIS Query Persistence Service")]
     public class RedisQueryPersistenceService : IQueryPersistenceService, IDaemonService
     {
-<<<<<<< HEAD
-        /// <summary>
-        /// Gets the service name
-        /// </summary>
-=======
-        /// <inheritdoc/>
->>>>>>> e1b92ec3
+        /// <inheritdoc/>
         public string ServiceName => "REDIS Query Persistence Service";
 
         /// <inheritdoc/>
@@ -79,29 +73,13 @@
         /// <inheritdoc/>
         public event EventHandler Starting;
 
-<<<<<<< HEAD
-        /// <summary>
-        /// Application daemon has started
-        /// </summary>
+        /// <inheritdoc/>
         public event EventHandler Started;
 
-        /// <summary>
-        /// Application is stopping
-        /// </summary>
+        /// <inheritdoc/>
         public event EventHandler Stopping;
 
-        /// <summary>
-        /// Application has stopped
-        /// </summary>
-=======
-        /// <inheritdoc/>
-        public event EventHandler Started;
-
-        /// <inheritdoc/>
-        public event EventHandler Stopping;
-
-        /// <inheritdoc/>
->>>>>>> e1b92ec3
+        /// <inheritdoc/>
         public event EventHandler Stopped;
 
         /// <inheritdoc/>
@@ -202,13 +180,7 @@
             }
         }
 
-<<<<<<< HEAD
-        /// <summary>
-        /// Registers the specified query result
-        /// </summary>
-=======
-        /// <inheritdoc/>
->>>>>>> e1b92ec3
+        /// <inheritdoc/>
         public bool RegisterQuerySet(Guid queryId, IEnumerable<Guid> results, object tag, int totalResults)
         {
             try
